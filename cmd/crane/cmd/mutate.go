--- conflicted
+++ resolved
@@ -33,12 +33,7 @@
 	var entrypoint, cmd []string
 	var envVars map[string]string
 	var newLayers []string
-
-<<<<<<< HEAD
 	var workingDir string
-=======
-	var workingdir string
->>>>>>> 971cc49b
 	var newRef string
 
 	mutateCmd := &cobra.Command{
@@ -108,15 +103,9 @@
 				cfg.Config.Cmd = cmd
 			}
 
-<<<<<<< HEAD
 			// Set WorkingDir.
 			if len(workingDir) > 0 {
 				cfg.Config.WorkingDir = workingDir
-=======
-			// Set workingdir.
-			if len(workingdir) > 0 {
-				cfg.Config.WorkingDir = workingdir
->>>>>>> 971cc49b
 			}
 
 			// Mutate and write image.
@@ -159,11 +148,7 @@
 	mutateCmd.Flags().StringSliceVar(&cmd, "cmd", nil, "New cmd to set")
 	mutateCmd.Flags().StringVarP(&newRef, "tag", "t", "", "New tag to apply to mutated image. If not provided, push by digest to the original image repository.")
 	mutateCmd.Flags().StringSliceVar(&newLayers, "append", []string{}, "Path to tarball to append to image")
-<<<<<<< HEAD
 	mutateCmd.Flags().StringVar(&workingDir, "working_dir", "", "New WorkingDir to set")
-=======
-	mutateCmd.Flags().StringVar(&workingdir, "workingdir", "", "New WorkingDir to set")
->>>>>>> 971cc49b
 	return mutateCmd
 }
 
