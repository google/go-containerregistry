--- conflicted
+++ resolved
@@ -30,14 +30,10 @@
 
 // NewCmdPull creates a new cobra.Command for the pull subcommand.
 func NewCmdPull(options *[]crane.Option) *cobra.Command {
-<<<<<<< HEAD
-	var cachePath, format, convert string
-=======
 	var (
-		cachePath, format string
-		annotateRef       bool
+		cachePath, format, convert string
+		annotateRef                bool
 	)
->>>>>>> 7196cf3d
 
 	cmd := &cobra.Command{
 		Use:   "pull IMAGE TARBALL",
@@ -149,14 +145,10 @@
 	}
 	cmd.Flags().StringVarP(&cachePath, "cache_path", "c", "", "Path to cache image layers")
 	cmd.Flags().StringVar(&format, "format", "tarball", fmt.Sprintf("Format in which to save images (%q, %q, or %q)", "tarball", "legacy", "oci"))
-<<<<<<< HEAD
+	cmd.Flags().BoolVar(&annotateRef, "annotate-ref", false, "Preserves image reference used to pull as an annotation when used with --format=oci")
 	// Option --experimental-convert is not battle tested therefore marked as experimental.
 	// We may abandon it at any given time without prior notice.
 	cmd.Flags().StringVar(&convert, "experimental-convert", "preserve", fmt.Sprintf("Image spec to convert the pulled image (%q or %q). EXPERIMENTAL", "preserve", "oci"))
 	cmd.Flags().MarkHidden("experimental-convert")
-=======
-	cmd.Flags().BoolVar(&annotateRef, "annotate-ref", false, "Preserves image reference used to pull as an annotation when used with --format=oci")
-
->>>>>>> 7196cf3d
 	return cmd
 }