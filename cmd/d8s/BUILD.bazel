--- conflicted
+++ resolved
@@ -5,11 +5,8 @@
     name = "go_default_library",
     srcs = [
         "append.go",
-<<<<<<< HEAD
         "config.go",
-=======
         "copy.go",
->>>>>>> 15bf4f7a
         "delete.go",
         "digest.go",
         "get.go",
