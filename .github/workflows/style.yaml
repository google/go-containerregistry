--- conflicted
+++ resolved
@@ -25,18 +25,9 @@
       - uses: actions/setup-go@v5
         with:
           go-version-file: go.mod
-
-<<<<<<< HEAD
-      - uses: golangci/golangci-lint-action@v6.5.2
-        with:
-          version: v1.61.0
-          install-mode: goinstall
-=======
       - uses: golangci/golangci-lint-action@v8.0.0
         with:
           version: v2.1.6
->>>>>>> ccaa0d6a
-
       - uses: reviewdog/action-misspell@v1
         if: ${{ always() }}
         with:
